--- conflicted
+++ resolved
@@ -18,12 +18,9 @@
         <module>tomcat-7.x-8.x-plugin</module>
         <module>motan-plugin</module>
         <module>mongodb-3.x-plugin</module>
-<<<<<<< HEAD
         <module>http-plugin</module>
-=======
         <module>resin-3.x-plugin</module>
         <module>resin-4.x-plugin</module>
->>>>>>> c3259afa
     </modules>
     <packaging>pom</packaging>
 
