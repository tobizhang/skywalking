package com.a.eye.skywalking.collector.actor;

<<<<<<< HEAD
import akka.actor.ActorPath;
import akka.actor.ActorRef;
import com.a.eye.skywalking.logging.ILog;
import com.a.eye.skywalking.logging.LogManager;

=======
>>>>>>> 934aa6bb
/**
 * @author pengys5
 */
<<<<<<< HEAD
public class WorkerRef {
    private ILog logger = LogManager.getLogger(WorkerRef.class);

    final ActorRef actorRef;
=======
public abstract class WorkerRef {
>>>>>>> 934aa6bb

    private Role role;

    public WorkerRef(Role role) {
        this.role = role;
    }

    final public Role getRole() {
        return role;
    }

    public abstract void tell(Object message) throws Exception;
}<|MERGE_RESOLUTION|>--- conflicted
+++ resolved
@@ -1,25 +1,9 @@
 package com.a.eye.skywalking.collector.actor;
 
-<<<<<<< HEAD
-import akka.actor.ActorPath;
-import akka.actor.ActorRef;
-import com.a.eye.skywalking.logging.ILog;
-import com.a.eye.skywalking.logging.LogManager;
-
-=======
->>>>>>> 934aa6bb
 /**
  * @author pengys5
  */
-<<<<<<< HEAD
-public class WorkerRef {
-    private ILog logger = LogManager.getLogger(WorkerRef.class);
-
-    final ActorRef actorRef;
-=======
 public abstract class WorkerRef {
->>>>>>> 934aa6bb
-
     private Role role;
 
     public WorkerRef(Role role) {
